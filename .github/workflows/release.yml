--- conflicted
+++ resolved
@@ -222,76 +222,8 @@
         uses: dtolnay/rust-toolchain@stable
         with:
           targets: ${{ matrix.job.target }}
-<<<<<<< HEAD
-          
-      - name: Cache Rust toolchain
-        uses: actions/cache@v4.2.4
-        with:
-          path: |
-            ~/.rustup/toolchains
-            ~/.rustup/update-hashes
-            ~/.rustup/settings.toml
-          key: ${{ runner.os }}-${{ matrix.job.target }}-rustup-stable-${{ hashFiles('Cargo.toml') }}
-          restore-keys: |
-            ${{ runner.os }}-${{ matrix.job.target }}-rustup-stable-
-            ${{ runner.os }}-${{ matrix.job.target }}-rustup-
-            ${{ runner.os }}-rustup-stable-
-
-      - name: Cache Cargo registry and dependencies
-        uses: actions/cache@v4.2.4
-        with:
-          path: |
-            ~/.cargo/registry/index/
-            ~/.cargo/registry/cache/
-            ~/.cargo/git/db/
-            # Windows-specific paths
-            ${{ runner.os == 'Windows' && 'C:\Users\runneradmin\.cargo\registry\' || '' }}
-            ${{ runner.os == 'Windows' && 'C:\Users\runneradmin\.cargo\git\' || '' }}
-          key: ${{ runner.os }}-${{ matrix.job.target }}-cargo-registry-${{ hashFiles('**/Cargo.lock') }}
-          restore-keys: |
-            ${{ runner.os }}-${{ matrix.job.target }}-cargo-registry-
-            ${{ runner.os }}-cargo-registry-
-
-      - name: Cache target directory for cross-compilation
-        uses: actions/cache@v4.2.4
-        with:
-          path: |
-            target/${{ matrix.job.target }}/release/deps/
-            target/${{ matrix.job.target }}/release/build/
-            target/${{ matrix.job.target }}/release/.fingerprint/
-            target/release/deps/
-            target/release/build/
-            target/release/.fingerprint/
-          key: ${{ runner.os }}-${{ matrix.job.target }}-target-${{ hashFiles('**/Cargo.lock') }}-${{ hashFiles('src/**/*.rs') }}-${{ hashFiles('build.rs') }}
-          restore-keys: |
-            ${{ runner.os }}-${{ matrix.job.target }}-target-${{ hashFiles('**/Cargo.lock') }}-${{ hashFiles('src/**/*.rs') }}-
-            ${{ runner.os }}-${{ matrix.job.target }}-target-${{ hashFiles('**/Cargo.lock') }}-
-            ${{ runner.os }}-${{ matrix.job.target }}-target-
-            ${{ runner.os }}-target-
-
-      - name: Cache cross-compilation tools
-        if: matrix.job.use-cross
-        uses: actions/cache@v4.2.4
-        with:
-          path: |
-            ~/.cargo/bin/cross
-            ~/.cache/cross
-          key: ${{ runner.os }}-${{ matrix.job.target }}-cross-${{ hashFiles('**/Cargo.lock') }}
-          restore-keys: |
-            ${{ runner.os }}-${{ matrix.job.target }}-cross-
-            ${{ runner.os }}-cross-
-            
-      - name: Warm up dependency cache
-        run: |
-          # Pre-fetch dependencies for the target platform
-          cargo fetch --verbose
-          # Verify dependencies are available offline
-          echo "Dependencies cached successfully"
-
-=======
       - name: Checkout repository
         uses: actions/checkout@v5
->>>>>>> 0bb9f9ba
       - name: Install cross
         if: matrix.job.use-cross
         uses: taiki-e/install-action@v2
